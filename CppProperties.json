--- conflicted
+++ resolved
@@ -7,23 +7,10 @@
       "name": "x64-MSVC",
       "includePath": [
         "${workspaceRoot}\\**",
-<<<<<<< HEAD
-        "${workspaceRoot}\\include",
-        "${workspaceRoot}\\build\\src\\CriptoGualetQt_autogen\\include",
-        "C:\\Program Files\\Qt\\6.9.1\\msvc2022_64\\include",
-        "C:\\Program Files\\Qt\\6.9.1\\msvc2022_64\\include\\QtCore",
-        "C:\\Program Files\\Qt\\6.9.1\\msvc2022_64\\include\\QtWidgets",
-        "C:\\Program Files\\Qt\\6.9.1\\msvc2022_64\\include\\QtGui",
-        "${env.INCLUDE}",
-        "${env.UniversalCRTSdkDir}Include\\${env.UCRTVersion}\\ucrt",
-        "${env.UniversalCRTSdkDir}Include\\${env.UCRTVersion}\\um",
-        "${env.UniversalCRTSdkDir}Include\\${env.UCRTVersion}\\shared"
-=======
         "C:\\Program Files\\Qt\\6.9.1\\msvc2022_64\\include",
         "C:\\Program Files\\Qt\\6.9.1\\msvc2022_64\\include\\QtCore",
         "C:\\Program Files\\Qt\\6.9.1\\msvc2022_64\\include\\QtWidgets",
         "C:\\Program Files\\Qt\\6.9.1\\msvc2022_64\\include\\QtGui"
->>>>>>> c8097d6f
       ],
       "compileCommands": "${workspaceRoot}\\build\\compile_commands.json",
       "defines": [
