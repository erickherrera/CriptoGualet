--- conflicted
+++ resolved
@@ -6,11 +6,7 @@
       "configurationType": "Debug",
       "buildRoot": "${projectDir}\\build",
       "installRoot": "${projectDir}\\out\\install\\win-msvc-x64-debug",
-<<<<<<< HEAD
-      "cmakeCommandArgs": "",
-=======
       "cmakeCommandArgs": "-DCMAKE_PREFIX_PATH=C:/Program Files/Qt/6.9.1/msvc2022_64",
->>>>>>> c8097d6f
       "buildCommandArgs": "",
       "ctestCommandArgs": "",
       "inheritEnvironments": [ "msvc_x64_x64" ],
