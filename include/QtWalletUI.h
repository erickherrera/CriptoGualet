#pragma once

#include <QWidget>
#include <QVBoxLayout>
#include <QHBoxLayout>
#include <QGridLayout>
#include <QLabel>
#include <QPushButton>
#include <QFrame>
#include <QScrollArea>
#include <QTextEdit>
#include <QLineEdit>
#include <QSpacerItem>

class QtThemeManager;

class QtWalletUI : public QWidget {
    Q_OBJECT

public:
    explicit QtWalletUI(QWidget *parent = nullptr);
    void setUserInfo(const QString &username, const QString &address);
    void applyTheme();

signals:
    void viewBalanceRequested();
    void sendBitcoinRequested();
    void receiveBitcoinRequested();
    void logoutRequested();

private slots:
    void onViewBalanceClicked();
    void onSendBitcoinClicked();
    void onReceiveBitcoinClicked();
    void onThemeChanged();

private:
    void setupUI();
    void createTitleSection();
    void createWalletSection();
    void createBitcoinWalletActions(QVBoxLayout *parentLayout);
    void createTransactionHistory();
    void updateStyles();

    // Theme
    QtThemeManager *m_themeManager;

    // Layout roots
    QVBoxLayout *m_mainLayout;
    QScrollArea *m_scrollArea;
    QWidget *m_scrollContent;
    QVBoxLayout *m_contentLayout;
<<<<<<< HEAD
    
    // Title section (no card, direct on background)
    QLabel *m_welcomeLabel;
    
    // Wallet section (combined address and balance)
=======

    // Welcome section
    QFrame *m_welcomeCard;
    QLabel *m_welcomeLabel;
    QLabel *m_balanceLabel;

    // Address section
>>>>>>> c8097d6f
    QFrame *m_addressCard;
    QLabel *m_addressTitleLabel;
    QLabel *m_balanceLabel;
    QLabel *m_addressSectionLabel;  // "Address:" label
    QLabel *m_addressLabel;         // actual address text
    QPushButton *m_copyAddressButton;
<<<<<<< HEAD
    
    // Bitcoin wallet action buttons (integrated in wallet section)
    QLabel *m_actionsSectionLabel;  // "Actions:" label
=======

    // Actions section
    QFrame *m_actionsCard;
    QLabel *m_actionsTitle;          // <-- Added: title label for "Wallet Actions"
>>>>>>> c8097d6f
    QGridLayout *m_actionsLayout;
    QPushButton *m_viewBalanceButton;
    QPushButton *m_sendButton;
    QPushButton *m_receiveButton;
<<<<<<< HEAD
    
=======
    QPushButton *m_logoutButton;

>>>>>>> c8097d6f
    // Transaction history
    QFrame *m_historyCard;
    QLabel *m_historyTitleLabel;
    QTextEdit *m_historyText;

    // User data
    QString m_currentUsername;
    QString m_currentAddress;
};<|MERGE_RESOLUTION|>--- conflicted
+++ resolved
@@ -50,13 +50,6 @@
     QScrollArea *m_scrollArea;
     QWidget *m_scrollContent;
     QVBoxLayout *m_contentLayout;
-<<<<<<< HEAD
-    
-    // Title section (no card, direct on background)
-    QLabel *m_welcomeLabel;
-    
-    // Wallet section (combined address and balance)
-=======
 
     // Welcome section
     QFrame *m_welcomeCard;
@@ -64,33 +57,22 @@
     QLabel *m_balanceLabel;
 
     // Address section
->>>>>>> c8097d6f
     QFrame *m_addressCard;
     QLabel *m_addressTitleLabel;
     QLabel *m_balanceLabel;
     QLabel *m_addressSectionLabel;  // "Address:" label
     QLabel *m_addressLabel;         // actual address text
     QPushButton *m_copyAddressButton;
-<<<<<<< HEAD
-    
-    // Bitcoin wallet action buttons (integrated in wallet section)
-    QLabel *m_actionsSectionLabel;  // "Actions:" label
-=======
 
     // Actions section
     QFrame *m_actionsCard;
     QLabel *m_actionsTitle;          // <-- Added: title label for "Wallet Actions"
->>>>>>> c8097d6f
     QGridLayout *m_actionsLayout;
     QPushButton *m_viewBalanceButton;
     QPushButton *m_sendButton;
     QPushButton *m_receiveButton;
-<<<<<<< HEAD
-    
-=======
     QPushButton *m_logoutButton;
 
->>>>>>> c8097d6f
     // Transaction history
     QFrame *m_historyCard;
     QLabel *m_historyTitleLabel;
