#include "CriptoGualetQt.h"
#include "Auth.h"
#include "QtLoginUI.h"
#include "QtSeedDisplayDialog.h"
#include "QtSettingsUI.h"
#include "QtSidebar.h"
#include "QtThemeManager.h"
#include "QtTopCryptosPage.h"
#include "QtWalletUI.h"
#include "SharedTypes.h"
#include "WalletAPI.h"

#include <QAction>
#include <QApplication>
#include <QClipboard>
#include <QDebug>
#include <QMenu>
#include <QMenuBar>
#include <QMessageBox>
#include <QStackedWidget>
#include <QStatusBar>
#include <QTimer>
#include <map>
#include <string>

extern std::map<std::string, User> g_users;
extern std::string g_currentUser;

CriptoGualetQt::CriptoGualetQt(QWidget *parent)
    : QMainWindow(parent), m_stackedWidget(nullptr), m_loginUI(nullptr),
      m_walletUI(nullptr), m_themeManager(&QtThemeManager::instance()) {
  setWindowTitle("CriptoGualet - Secure Bitcoin Wallet");
  setMinimumSize(800, 600);

  // Set window to windowed fullscreen (maximized)
  setWindowState(Qt::WindowMaximized);

  // Ensure window is visible and properly positioned
  setWindowFlags(Qt::Window);
  setAttribute(Qt::WA_ShowWithoutActivating, false);

  // Initialize database and repositories
  try {
    auto& dbManager = Database::DatabaseManager::getInstance();

    // Derive secure machine-specific encryption key
    std::string encryptionKey;
    if (!Auth::DeriveSecureEncryptionKey(encryptionKey)) {
      QMessageBox::critical(this, "Security Error",
        "Failed to derive secure encryption key. Cannot initialize database.");
      qCritical() << "Failed to derive encryption key for database";
      return;
    }

    auto dbResult = dbManager.initialize("criptogualet.db", encryptionKey);

    // Securely wipe the key from memory after use
    std::fill(encryptionKey.begin(), encryptionKey.end(), '\0');

    if (!dbResult) {
      QString errorMsg = QString("Failed to initialize database: %1")
                         .arg(QString::fromStdString(dbResult.message));
      QMessageBox::critical(this, "Database Error", errorMsg);
      qCritical() << "Database initialization failed:" << dbResult.message.c_str()
                  << "Error code:" << dbResult.errorCode;
    } else {
      m_userRepository = std::make_unique<Repository::UserRepository>(dbManager);
      m_walletRepository = std::make_unique<Repository::WalletRepository>(dbManager);
    }
  } catch (const std::exception& e) {
    QMessageBox::critical(this, "Initialization Error",
      QString("Failed to initialize database: %1").arg(e.what()));
  }

  // Initialize Bitcoin wallet
  m_wallet = std::make_unique<WalletAPI::SimpleWallet>("btc/test3");

  // Initialize Ethereum wallet (PHASE 1 FIX: Multi-chain support)
  m_ethereumWallet = std::make_unique<WalletAPI::EthereumWallet>("mainnet");

  setupUI();
  setupMenuBar();
  setupStatusBar();

  // Apply initial styling
  applyNavbarStyling();

  connect(m_themeManager, &QtThemeManager::themeChanged, this,
          &CriptoGualetQt::onThemeChanged);

  showLoginScreen();
}

void CriptoGualetQt::setupUI() {
  // Create central widget with main layout
  m_centralWidget = new QWidget(this);
  setCentralWidget(m_centralWidget);

  m_mainLayout = new QVBoxLayout(m_centralWidget);
  m_mainLayout->setContentsMargins(0, 0, 0, 0);
  m_mainLayout->setSpacing(0);

  // Create navbar
  createNavbar();

  // Create a container widget that will hold the stacked widget
  QWidget *contentContainer = new QWidget(m_centralWidget);
  contentContainer->setObjectName("contentContainer");

  // Use vertical layout for just the stacked widget
  QVBoxLayout *contentLayout = new QVBoxLayout(contentContainer);
  contentLayout->setContentsMargins(0, 0, 0, 0);
  contentLayout->setSpacing(0);

  // Create stacked widget for pages (fills the entire container)
  m_stackedWidget = new QStackedWidget(contentContainer);

  m_loginUI = new QtLoginUI(this);
  m_walletUI = new QtWalletUI(this);
  m_settingsUI = new QtSettingsUI(this);
  m_topCryptosPage = new QtTopCryptosPage(this);

  // Pass wallet instances and repositories to wallet UI
  m_walletUI->setWallet(m_wallet.get());
  m_walletUI->setEthereumWallet(m_ethereumWallet.get());  // PHASE 1 FIX
  if (m_userRepository && m_walletRepository) {
    m_walletUI->setRepositories(m_userRepository.get(), m_walletRepository.get());
  }

  m_stackedWidget->addWidget(m_loginUI);
  m_stackedWidget->addWidget(m_walletUI);
  m_stackedWidget->addWidget(m_settingsUI);
  m_stackedWidget->addWidget(m_topCryptosPage);

  contentLayout->addWidget(m_stackedWidget);

  m_mainLayout->addWidget(contentContainer);

  // Create sidebar as an OVERLAY on top of the content container
  m_sidebar = new QtSidebar(m_themeManager, contentContainer);
  m_sidebar->raise(); // Ensure sidebar is on top
  m_sidebar->hide();  // Initially hidden

  // Connect sidebar navigation signals
  createSidebar();

  connect(
      m_loginUI, &QtLoginUI::loginRequested,
      [this](const QString &username, const QString &password) {
        std::string stdUsername = username.toStdString();
        std::string stdPassword = password.toStdString();

        // Check for mock user first
        if (m_walletUI->authenticateMockUser(username, password)) {
          g_currentUser = stdUsername;
          showWalletScreen();
          statusBar()->showMessage("Mock login successful (testuser)", 3000);
          m_loginUI->onLoginResult(
              true, "Mock login successful - testuser authenticated");
          return;
        }

        // Normal user authentication
        Auth::AuthResponse response = Auth::LoginUser(stdUsername, stdPassword);
        QString message = QString::fromStdString(response.message);

        if (response.success()) {
          g_currentUser = stdUsername;

          // Get user ID from repository
          if (m_userRepository) {
            auto userResult = m_userRepository->getUserByUsername(stdUsername);
            if (userResult.success) {
              int userId = userResult.data.id;
              m_walletUI->setCurrentUserId(userId);

              // PHASE 1 FIX: Derive Ethereum address from seed
              if (m_walletRepository) {
                auto seedResult = m_walletRepository->retrieveDecryptedSeed(userId, stdPassword);
                if (seedResult.success && !seedResult.data.empty()) {
                  // Convert mnemonic to seed
                  std::array<uint8_t, 64> seed{};
                  if (Crypto::BIP39_SeedFromMnemonic(seedResult.data, "", seed)) {
                    // Derive master key
                    Crypto::BIP32ExtendedKey masterKey;
                    if (Crypto::BIP32_MasterKeyFromSeed(seed, masterKey)) {
                      // Derive Ethereum address
                      std::string ethAddress;
                      if (Crypto::BIP44_GetEthereumAddress(masterKey, 0, false, 0, ethAddress)) {
                        m_walletUI->setEthereumAddress(QString::fromStdString(ethAddress));
                      }
                    }
                    seed.fill(uint8_t(0)); // Securely wipe
                  }
                }
              }
            }
          }

          m_walletUI->setUserInfo(
              username,
              QString::fromStdString(g_users[stdUsername].walletAddress));
          showWalletScreen();
          statusBar()->showMessage("Login successful", 3000);
        } else {
          statusBar()->showMessage("Login failed", 3000);
        }

        // Send result back to login UI for visual feedback
        m_loginUI->onLoginResult(response.success(), message);
      });

  connect(
      m_loginUI, &QtLoginUI::registerRequested,
      [this](const QString &username, const QString &email,
             const QString &password) {
        std::string stdUsername = username.toStdString();
        std::string stdEmail = email.toStdString();
        std::string stdPassword = password.toStdString();

        // Debug output
        qDebug() << "Registration attempt - Username:" << username
                 << "Email:" << email
                 << "Password length:" << password.length();

        std::vector<std::string> mnemonic;
        Auth::AuthResponse response = Auth::RegisterUserWithMnemonic(
            stdUsername, stdEmail, stdPassword, mnemonic);
        QString message = QString::fromStdString(response.message);

        // Debug output
        qDebug() << "Registration response - Success:" << response.success()
                 << "Message:" << message;
        qDebug() << "Auth result code:" << static_cast<int>(response.result);

        if (response.success() && !mnemonic.empty()) {
          // Show secure seed phrase display dialog
          QtSeedDisplayDialog seedDialog(mnemonic, this);
          int result = seedDialog.exec();

          if (result == QDialog::Accepted && seedDialog.userConfirmedBackup()) {
            statusBar()->showMessage("Registration and backup completed", 3000);
            QMessageBox::information(
                this, "Registration Successful",
                QString("Account created for %1!\n\nYour seed phrase has been "
                        "securely backed up.\nYou can now sign in with your "
                        "credentials.")
                    .arg(username));
            m_loginUI->onRegisterResult(
                true,
                "Account created and seed phrase backed up successfully!");
          } else {
            // User cancelled or didn't confirm backup
            statusBar()->showMessage("Registration completed - backup required",
                                     5000);
            QMessageBox::warning(
                this, "Backup Required",
                "Your account has been created successfully, but you must "
                "backup your seed phrase!\n\n"
                "⚠️ WARNING: Without a backup of your seed phrase, you may "
                "lose access to your wallet permanently.\n\n"
                "Please use the 'Reveal Seed' button after signing in to "
                "backup your seed phrase.");
            m_loginUI->onRegisterResult(true,
                                        "Account created - please backup your "
                                        "seed phrase using 'Reveal Seed'");
          }
        } else if (response.success()) {
          statusBar()->showMessage("Registration successful", 3000);
          QMessageBox::information(
              this, "Registration Successful",
              QString("Account created for %1!\n\nNote: Seed phrase generation "
                      "had issues. Please use 'Reveal Seed' after signing in.")
                  .arg(username));
          m_loginUI->onRegisterResult(response.success(), message);
        } else {
          statusBar()->showMessage("Registration failed", 3000);
          qDebug() << "Registration failed with message:" << message;
          m_loginUI->onRegisterResult(response.success(), message);
        }
      });

  // Logout handled by navbar sign out button

  connect(m_walletUI, &QtWalletUI::viewBalanceRequested, [this]() {
    if (!m_wallet || g_currentUser.empty() ||
        g_users.find(g_currentUser) == g_users.end()) {
      QMessageBox::warning(this, "Error",
                           "Wallet not initialized or user not logged in");
      return;
    }

    const User &user = g_users[g_currentUser];

    // Get balance information
    WalletAPI::ReceiveInfo info = m_wallet->GetAddressInfo(user.walletAddress);

    // Convert satoshis to BTC for display
    double balanceBTC = m_wallet->ConvertSatoshisToBTC(info.confirmed_balance);
    double unconfirmedBTC =
        m_wallet->ConvertSatoshisToBTC(info.unconfirmed_balance);

    QString balanceText = QString("Confirmed Balance: %1 BTC\n"
                                  "Unconfirmed Balance: %2 BTC\n"
                                  "Total Transactions: %3\n"
                                  "Address: %4")
                              .arg(balanceBTC, 0, 'f', 8)
                              .arg(unconfirmedBTC, 0, 'f', 8)
                              .arg(info.transaction_count)
                              .arg(QString::fromStdString(info.address));

    QMessageBox::information(this, "Wallet Balance", balanceText);
  });

  connect(m_walletUI, &QtWalletUI::sendBitcoinRequested, [this]() {
    if (!m_wallet || g_currentUser.empty() ||
        g_users.find(g_currentUser) == g_users.end()) {
      QMessageBox::warning(this, "Error",
                           "Wallet not initialized or user not logged in");
      return;
    }

    const User &user = g_users[g_currentUser];

    // For demo purposes, show what would happen
    uint64_t currentBalance = m_wallet->GetBalance(user.walletAddress);
    double balanceBTC = m_wallet->ConvertSatoshisToBTC(currentBalance);
    uint64_t estimatedFee = m_wallet->EstimateTransactionFee();
    double feeBTC = m_wallet->ConvertSatoshisToBTC(estimatedFee);

    QString demoText = QString("Current Balance: %1 BTC\n"
                               "Estimated Fee: %2 BTC\n"
                               "Available to Send: %3 BTC\n\n"
                               "Note: This is a demo. Real sending requires:\n"
                               "- Private key signing\n"
                               "- Transaction broadcasting\n"
                               "- Proper input validation")
                           .arg(balanceBTC, 0, 'f', 8)
                           .arg(feeBTC, 0, 'f', 8)
                           .arg(balanceBTC - feeBTC, 0, 'f', 8);

    QMessageBox::information(this, "Send Bitcoin (Demo)", demoText);
  });

  connect(m_walletUI, &QtWalletUI::receiveBitcoinRequested, [this]() {
    if (!m_wallet || g_currentUser.empty() ||
        g_users.find(g_currentUser) == g_users.end()) {
      QMessageBox::warning(this, "Error",
                           "Wallet not initialized or user not logged in");
      return;
    }

    const User &user = g_users[g_currentUser];

    // Get address info and recent transactions
    WalletAPI::ReceiveInfo info = m_wallet->GetAddressInfo(user.walletAddress);

    QString receiveText =
        QString("Your Bitcoin Address:\n%1\n\n"
                "Share this address to receive Bitcoin payments.\n\n"
                "Recent Transactions:\n")
            .arg(QString::fromStdString(info.address));

    if (info.recent_transactions.empty()) {
      receiveText += "No recent transactions found.";
    } else {
      int count = 0;
      for (const auto &txHash : info.recent_transactions) {
        if (count >= 3)
          break; // Show only first 3 for brevity
        receiveText += QString("- %1...\n")
                           .arg(QString::fromStdString(txHash.substr(0, 16)));
        count++;
      }
      if (info.recent_transactions.size() > 3) {
        receiveText +=
            QString("... and %1 more").arg(info.recent_transactions.size() - 3);
      }
    }

    // Copy address to clipboard
    QApplication::clipboard()->setText(QString::fromStdString(info.address));
    receiveText += "\n\nAddress copied to clipboard!";

    QMessageBox::information(this, "Receive Bitcoin", receiveText);
  });

  // PHASE 2: Connect Ethereum receive handler
  connect(m_walletUI, &QtWalletUI::receiveEthereumRequested, [this]() {
    if (!m_ethereumWallet || g_currentUser.empty() ||
        g_users.find(g_currentUser) == g_users.end()) {
      QMessageBox::warning(this, "Error",
                           "Ethereum wallet not initialized or user not logged in");
      return;
    }

    const User &legacyUser = g_users[g_currentUser];

    // Get Ethereum address (with EIP-55 checksum)
    QString ethAddress;
    if (m_walletRepository && m_userRepository) {
<<<<<<< HEAD
      // Get user from repository to access user ID
      auto repoUserResult = m_userRepository->getUserByUsername(g_currentUser);
      if (!repoUserResult.success) {
=======
      // Get proper user from repository to access user ID
      auto userResult = m_userRepository->getUserByUsername(g_currentUser);
      if (!userResult.hasValue()) {
>>>>>>> 8e16cb21
        QMessageBox::warning(this, "Error", "Failed to retrieve user information");
        return;
      }

<<<<<<< HEAD
      auto seedResult = m_walletRepository->retrieveDecryptedSeed(repoUserResult.data.id, user.passwordHash);
=======
      // Note: Using passwordHash as password - this may need proper password handling
      auto seedResult = m_walletRepository->retrieveDecryptedSeed(userResult->id, legacyUser.passwordHash);
>>>>>>> 8e16cb21
      if (seedResult.success && !seedResult.data.empty()) {
        std::array<uint8_t, 64> seed{};
        if (Crypto::BIP39_SeedFromMnemonic(seedResult.data, "", seed)) {
          Crypto::BIP32ExtendedKey masterKey;
          if (Crypto::BIP32_MasterKeyFromSeed(seed, masterKey)) {
            std::string ethAddr;
            if (Crypto::BIP44_GetEthereumAddress(masterKey, 0, false, 0, ethAddr)) {
              ethAddress = QString::fromStdString(ethAddr);
            }
          }
          seed.fill(uint8_t(0)); // Securely wipe
        }
      }
    }

    if (ethAddress.isEmpty()) {
      QMessageBox::warning(this, "Error", "Failed to retrieve Ethereum address");
      return;
    }

    QString receiveText =
        QString("Your Ethereum Address:\n%1\n\n"
                "Share this address to receive Ethereum payments.\n\n"
                "Note: This address is in EIP-55 checksum format for extra safety.\n"
                "You can use this address on Ethereum mainnet.")
            .arg(ethAddress);

    // Copy address to clipboard
    QApplication::clipboard()->setText(ethAddress);
    receiveText += "\n\nAddress copied to clipboard!";

    QMessageBox::information(this, "Receive Ethereum", receiveText);
  });

  // Connect top cryptos page back button
  connect(m_topCryptosPage, &QtTopCryptosPage::backRequested, this,
          &CriptoGualetQt::showWalletScreen);
}

void CriptoGualetQt::createNavbar() {
  m_navbar = new QFrame(m_centralWidget);
  m_navbar->setProperty("class", "navbar");
  m_navbar->setFixedHeight(60);

  QHBoxLayout *navLayout = new QHBoxLayout(m_navbar);
  navLayout->setContentsMargins(20, 10, 20, 10);
  navLayout->setSpacing(10);

  // App title/logo
  m_appTitleLabel = new QLabel("CriptoGualet", m_navbar);
  m_appTitleLabel->setProperty("class", "navbar-title");
  navLayout->addWidget(m_appTitleLabel);

  // Spacer to push sign out button to the right
  navLayout->addStretch();

  // Sign out button
  m_signOutButton = new QPushButton("Sign Out", m_navbar);
  m_signOutButton->setProperty("class", "navbar-button");
  m_signOutButton->setMaximumWidth(100);
  navLayout->addWidget(m_signOutButton);

  // Connect sign out button
  connect(m_signOutButton, &QPushButton::clicked, this,
          &CriptoGualetQt::showLoginScreen);

  // Add navbar to main layout (at the top)
  m_mainLayout->insertWidget(0, m_navbar);

  // Initially hidden until user logs in
  m_navbar->hide();
}

void CriptoGualetQt::createSidebar() {
  // Sidebar is now created in setupUI() since it needs to be a child of
  // contentContainer Connect navigation signals
  connect(m_sidebar, &QtSidebar::navigateToWallet, this,
          &CriptoGualetQt::showWalletScreen);
  connect(m_sidebar, &QtSidebar::navigateToTopCryptos, this,
          &CriptoGualetQt::showTopCryptosPage);
  connect(m_sidebar, &QtSidebar::navigateToSettings, this,
          &CriptoGualetQt::showSettingsScreen);
}

void CriptoGualetQt::setupMenuBar() {
  QMenu *themeMenu = menuBar()->addMenu("&Theme");

  QAction *darkAction = themeMenu->addAction("Dark Theme");
  QAction *lightAction = themeMenu->addAction("Light Theme");
  QAction *cryptoDarkAction = themeMenu->addAction("Crypto Dark");
  QAction *cryptoLightAction = themeMenu->addAction("Crypto Light");

  connect(darkAction, &QAction::triggered,
          [this]() { m_themeManager->applyTheme(ThemeType::DARK); });

  connect(lightAction, &QAction::triggered,
          [this]() { m_themeManager->applyTheme(ThemeType::LIGHT); });

  connect(cryptoDarkAction, &QAction::triggered,
          [this]() { m_themeManager->applyTheme(ThemeType::CRYPTO_DARK); });

  connect(cryptoLightAction, &QAction::triggered,
          [this]() { m_themeManager->applyTheme(ThemeType::CRYPTO_LIGHT); });

  QMenu *helpMenu = menuBar()->addMenu("&Help");
  QAction *aboutAction = helpMenu->addAction("&About");

  connect(aboutAction, &QAction::triggered, [this]() {
    QMessageBox::about(
        this, "About CriptoGualet",
        "CriptoGualet v1.0\n\nA secure Bitcoin wallet application built with "
        "Qt.\n\n"
        "Features:\n• Modern Qt UI with theming\n• Secure authentication\n• "
        "Bitcoin address generation\n• Demo wallet functionality");
  });
}

void CriptoGualetQt::setupStatusBar() { statusBar()->showMessage("Ready"); }

void CriptoGualetQt::showLoginScreen() {
  g_currentUser.clear();
  m_stackedWidget->setCurrentWidget(m_loginUI);
  updateNavbarVisibility();
  updateSidebarVisibility();
  statusBar()->showMessage("Please log in or create an account");
}

void CriptoGualetQt::showWalletScreen() {
  m_stackedWidget->setCurrentWidget(m_walletUI);
  updateNavbarVisibility();
  updateSidebarVisibility();
  statusBar()->showMessage(
      QString("Logged in as: %1").arg(QString::fromStdString(g_currentUser)));
}

void CriptoGualetQt::showSettingsScreen() {
  m_stackedWidget->setCurrentWidget(m_settingsUI);
  updateNavbarVisibility();
  updateSidebarVisibility();
  statusBar()->showMessage("Settings");
}

void CriptoGualetQt::showTopCryptosPage() {
  m_stackedWidget->setCurrentWidget(m_topCryptosPage);
  updateNavbarVisibility();
  updateSidebarVisibility();
  statusBar()->showMessage("Top Cryptocurrencies by Market Cap");
  m_topCryptosPage->refreshData();
}

void CriptoGualetQt::updateNavbarVisibility() {
  // Show navbar only when not on login screen
  if (m_stackedWidget->currentWidget() != m_loginUI) {
    m_navbar->show();
  } else {
    m_navbar->hide();
  }
}

void CriptoGualetQt::updateSidebarVisibility() {
  // Show sidebar only when not on login screen
  if (m_stackedWidget->currentWidget() != m_loginUI) {
    m_sidebar->show();
    // Position sidebar as overlay at left edge
    QWidget *contentContainer = m_sidebar->parentWidget();
    if (contentContainer) {
      m_sidebar->setGeometry(0, 0, m_sidebar->width(),
                             contentContainer->height());
    }
  } else {
    m_sidebar->hide();
  }
}

void CriptoGualetQt::onThemeChanged() {
  m_loginUI->applyTheme();
  m_walletUI->applyTheme();
  m_settingsUI->applyTheme();
  if (m_sidebar) {
    m_sidebar->applyTheme();
  }
  applyNavbarStyling();
}

void CriptoGualetQt::applyNavbarStyling() {
  // Apply main window stylesheet (includes navbar styles)
  setStyleSheet(m_themeManager->getMainWindowStyleSheet());

  // Apply fonts to navbar components
  m_appTitleLabel->setFont(m_themeManager->titleFont());
  m_signOutButton->setFont(m_themeManager->buttonFont());
}

void CriptoGualetQt::resizeEvent(QResizeEvent *event) {
  QMainWindow::resizeEvent(event);

  // Update sidebar geometry as overlay when window is resized
  if (m_sidebar && m_sidebar->isVisible()) {
    QWidget *contentContainer = m_sidebar->parentWidget();
    if (contentContainer) {
      m_sidebar->setGeometry(0, 0, m_sidebar->width(),
                             contentContainer->height());
    }
  }
}

int main(int argc, char *argv[]) {
  QApplication app(argc, argv);

  app.setApplicationName("CriptoGualet");
  app.setApplicationVersion("1.0");
  app.setOrganizationName("CriptoGualet");

  qDebug() << "Creating main window...";
  CriptoGualetQt window;

  qDebug() << "Showing window...";
  window.show();
  window.raise();
  window.activateWindow();

  qDebug() << "Window should be visible now. Starting event loop...";
  return app.exec();
}<|MERGE_RESOLUTION|>--- conflicted
+++ resolved
@@ -1,5 +1,5 @@
+#include "Auth.h"
 #include "CriptoGualetQt.h"
-#include "Auth.h"
 #include "QtLoginUI.h"
 #include "QtSeedDisplayDialog.h"
 #include "QtSettingsUI.h"
@@ -41,13 +41,14 @@
 
   // Initialize database and repositories
   try {
-    auto& dbManager = Database::DatabaseManager::getInstance();
+    auto &dbManager = Database::DatabaseManager::getInstance();
 
     // Derive secure machine-specific encryption key
     std::string encryptionKey;
     if (!Auth::DeriveSecureEncryptionKey(encryptionKey)) {
       QMessageBox::critical(this, "Security Error",
-        "Failed to derive secure encryption key. Cannot initialize database.");
+                            "Failed to derive secure encryption key. Cannot "
+                            "initialize database.");
       qCritical() << "Failed to derive encryption key for database";
       return;
     }
@@ -59,17 +60,21 @@
 
     if (!dbResult) {
       QString errorMsg = QString("Failed to initialize database: %1")
-                         .arg(QString::fromStdString(dbResult.message));
+                             .arg(QString::fromStdString(dbResult.message));
       QMessageBox::critical(this, "Database Error", errorMsg);
-      qCritical() << "Database initialization failed:" << dbResult.message.c_str()
+      qCritical() << "Database initialization failed:"
+                  << dbResult.message.c_str()
                   << "Error code:" << dbResult.errorCode;
     } else {
-      m_userRepository = std::make_unique<Repository::UserRepository>(dbManager);
-      m_walletRepository = std::make_unique<Repository::WalletRepository>(dbManager);
-    }
-  } catch (const std::exception& e) {
-    QMessageBox::critical(this, "Initialization Error",
-      QString("Failed to initialize database: %1").arg(e.what()));
+      m_userRepository =
+          std::make_unique<Repository::UserRepository>(dbManager);
+      m_walletRepository =
+          std::make_unique<Repository::WalletRepository>(dbManager);
+    }
+  } catch (const std::exception &e) {
+    QMessageBox::critical(
+        this, "Initialization Error",
+        QString("Failed to initialize database: %1").arg(e.what()));
   }
 
   // Initialize Bitcoin wallet
@@ -122,9 +127,10 @@
 
   // Pass wallet instances and repositories to wallet UI
   m_walletUI->setWallet(m_wallet.get());
-  m_walletUI->setEthereumWallet(m_ethereumWallet.get());  // PHASE 1 FIX
+  m_walletUI->setEthereumWallet(m_ethereumWallet.get()); // PHASE 1 FIX
   if (m_userRepository && m_walletRepository) {
-    m_walletUI->setRepositories(m_userRepository.get(), m_walletRepository.get());
+    m_walletUI->setRepositories(m_userRepository.get(),
+                                m_walletRepository.get());
   }
 
   m_stackedWidget->addWidget(m_loginUI);
@@ -176,18 +182,22 @@
 
               // PHASE 1 FIX: Derive Ethereum address from seed
               if (m_walletRepository) {
-                auto seedResult = m_walletRepository->retrieveDecryptedSeed(userId, stdPassword);
+                auto seedResult = m_walletRepository->retrieveDecryptedSeed(
+                    userId, stdPassword);
                 if (seedResult.success && !seedResult.data.empty()) {
                   // Convert mnemonic to seed
                   std::array<uint8_t, 64> seed{};
-                  if (Crypto::BIP39_SeedFromMnemonic(seedResult.data, "", seed)) {
+                  if (Crypto::BIP39_SeedFromMnemonic(seedResult.data, "",
+                                                     seed)) {
                     // Derive master key
                     Crypto::BIP32ExtendedKey masterKey;
                     if (Crypto::BIP32_MasterKeyFromSeed(seed, masterKey)) {
                       // Derive Ethereum address
                       std::string ethAddress;
-                      if (Crypto::BIP44_GetEthereumAddress(masterKey, 0, false, 0, ethAddress)) {
-                        m_walletUI->setEthereumAddress(QString::fromStdString(ethAddress));
+                      if (Crypto::BIP44_GetEthereumAddress(masterKey, 0, false,
+                                                           0, ethAddress)) {
+                        m_walletUI->setEthereumAddress(
+                            QString::fromStdString(ethAddress));
                       }
                     }
                     seed.fill(uint8_t(0)); // Securely wipe
@@ -389,8 +399,9 @@
   connect(m_walletUI, &QtWalletUI::receiveEthereumRequested, [this]() {
     if (!m_ethereumWallet || g_currentUser.empty() ||
         g_users.find(g_currentUser) == g_users.end()) {
-      QMessageBox::warning(this, "Error",
-                           "Ethereum wallet not initialized or user not logged in");
+      QMessageBox::warning(
+          this, "Error",
+          "Ethereum wallet not initialized or user not logged in");
       return;
     }
 
@@ -399,32 +410,26 @@
     // Get Ethereum address (with EIP-55 checksum)
     QString ethAddress;
     if (m_walletRepository && m_userRepository) {
-<<<<<<< HEAD
-      // Get user from repository to access user ID
-      auto repoUserResult = m_userRepository->getUserByUsername(g_currentUser);
-      if (!repoUserResult.success) {
-=======
       // Get proper user from repository to access user ID
       auto userResult = m_userRepository->getUserByUsername(g_currentUser);
       if (!userResult.hasValue()) {
->>>>>>> 8e16cb21
-        QMessageBox::warning(this, "Error", "Failed to retrieve user information");
+        QMessageBox::warning(this, "Error",
+                             "Failed to retrieve user information");
         return;
       }
 
-<<<<<<< HEAD
-      auto seedResult = m_walletRepository->retrieveDecryptedSeed(repoUserResult.data.id, user.passwordHash);
-=======
-      // Note: Using passwordHash as password - this may need proper password handling
-      auto seedResult = m_walletRepository->retrieveDecryptedSeed(userResult->id, legacyUser.passwordHash);
->>>>>>> 8e16cb21
+      // Note: Using passwordHash as password - this may need proper password
+      // handling
+      auto seedResult = m_walletRepository->retrieveDecryptedSeed(
+          userResult->id, legacyUser.passwordHash);
       if (seedResult.success && !seedResult.data.empty()) {
         std::array<uint8_t, 64> seed{};
         if (Crypto::BIP39_SeedFromMnemonic(seedResult.data, "", seed)) {
           Crypto::BIP32ExtendedKey masterKey;
           if (Crypto::BIP32_MasterKeyFromSeed(seed, masterKey)) {
             std::string ethAddr;
-            if (Crypto::BIP44_GetEthereumAddress(masterKey, 0, false, 0, ethAddr)) {
+            if (Crypto::BIP44_GetEthereumAddress(masterKey, 0, false, 0,
+                                                 ethAddr)) {
               ethAddress = QString::fromStdString(ethAddr);
             }
           }
@@ -434,14 +439,16 @@
     }
 
     if (ethAddress.isEmpty()) {
-      QMessageBox::warning(this, "Error", "Failed to retrieve Ethereum address");
+      QMessageBox::warning(this, "Error",
+                           "Failed to retrieve Ethereum address");
       return;
     }
 
     QString receiveText =
         QString("Your Ethereum Address:\n%1\n\n"
                 "Share this address to receive Ethereum payments.\n\n"
-                "Note: This address is in EIP-55 checksum format for extra safety.\n"
+                "Note: This address is in EIP-55 checksum format for extra "
+                "safety.\n"
                 "You can use this address on Ethereum mainnet.")
             .arg(ethAddress);
 
