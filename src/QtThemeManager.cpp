--- conflicted
+++ resolved
@@ -217,15 +217,6 @@
             border: none;
         }
         QLabel[class="title"] {
-<<<<<<< HEAD
-            font-family: %4;
-            font-size: 50px;
-            font-weight: 700;
-            color: %5;
-        }
-        QLabel[class="subtitle"] {
-            font-size: 20px;
-=======
             font-family: %2;
             font-size: %4px;
             font-weight: 700;
@@ -234,41 +225,10 @@
         QLabel[class="subtitle"] {
             font-family: %2;
             font-size: %5px;
->>>>>>> c8097d6f
             color: %6;
         }
         QLabel[class="address"] {
             font-family: %7;
-<<<<<<< HEAD
-            font-size: %8px;
-            color: %9;
-            background-color: %10;
-            padding: 6px 10px;
-            border-radius: 6px;
-            font-weight: 600;
-        }
-        QLabel[class="section-label"] {
-            font-weight: bold;
-            font-size: %11px;
-            color: %12;
-            border: none;
-            background-color: transparent;
-            padding: 0px;
-        }
-    )")
-        .arg(m_textColor.name())
-        .arg(m_textFont.family())
-        .arg(m_textFont.pointSize())
-        .arg(m_titleFont.family())
-        .arg(m_accentColor.name())    // bright title
-        .arg(m_subtitleColor.name())  // dynamic subtitle
-        .arg(m_monoFont.family())
-        .arg(m_monoFont.pointSize() + 4)  // larger address font
-        .arg(m_accentColor.name())
-        .arg(m_surfaceColor.name())
-        .arg(m_textFont.pointSize() + 5)  // section-label font size (larger difference)
-        .arg(m_textColor.name());         // section-label color
-=======
             font-size: %3px;
             color: %1;
             background-color: %8;
@@ -284,7 +244,6 @@
     .arg(textColor().name())              // %6: subtitle color (define this in theme)
     .arg(monoFont().family())             // %7: monospace font for address
     .arg(accentColor().name());           // %8: background for address
->>>>>>> c8097d6f
 }
 
 QString QtThemeManager::getMainWindowStyleSheet() const {
@@ -352,16 +311,10 @@
             border-radius: 12px;
             padding: 20px;
         }
-<<<<<<< HEAD
-    )")
-        .arg(m_surfaceColor.name())
-        .arg(m_secondaryColor.name())
-=======
         QFrame:hover {
             border-color: %2;
         }
     )")
         .arg(m_surfaceColor.name())
->>>>>>> c8097d6f
         .arg(m_accentColor.name());
 }